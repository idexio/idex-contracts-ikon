import BigNumber from 'bignumber.js';
import { ethers } from 'ethers';

import {
  AcquisitionDeleverageArgumentsStruct,
  BalanceStruct,
  ClosureDeleverageArgumentsStruct,
  ExecuteTradeArgumentsStruct,
  IndexPricePayloadStruct,
  MarketStruct,
  NonceInvalidationStruct,
  TradeStruct,
  OrderStruct,
  OverridableMarketFieldsStruct,
  PositionBelowMinimumLiquidationArgumentsStruct,
  PositionInDeactivatedMarketLiquidationArgumentsStruct,
  TransferStruct,
  WalletLiquidationArgumentsStruct,
  WithdrawalStruct,
} from '../typechain-types/contracts/Exchange.sol/Exchange_v4';
import {
  WalletExitStruct,
  WalletStateStruct,
} from '../typechain-types/contracts/util/ExchangeWalletStateAggregator.sol/ExchangeWalletStateAggregator';

import * as contracts from './contracts';

export {
  AcquisitionDeleverageArgumentsStruct,
  BalanceStruct,
  ClosureDeleverageArgumentsStruct,
  ExecuteTradeArgumentsStruct,
  IndexPricePayloadStruct,
  TradeStruct,
  MarketStruct,
  NonceInvalidationStruct,
  OrderStruct,
  OverridableMarketFieldsStruct,
  PositionBelowMinimumLiquidationArgumentsStruct,
  PositionInDeactivatedMarketLiquidationArgumentsStruct,
  TransferStruct,
  WalletExitStruct,
  WalletLiquidationArgumentsStruct,
  WalletStateStruct,
  WithdrawalStruct,
};

export { contracts };

export const exitFundWithdrawDelayInS = 7 * 24 * 60 * 60;

export const fieldUpgradeDelayInS = 1 * 24 * 60 * 60;

export const fundingPeriodLengthInMs = 8 * 60 * 60 * 1000;

/** The fixed number of digits following the decimal in quantities expressed as pips */
export const pipsDecimals = 8;

export const signatureHashVersion = '4.0.0';

export enum OrderSelfTradePrevention {
  DecreaseAndCancel,
  CancelOldest,
  CancelNewest,
  CancelBoth,
}

export enum OrderSide {
  Buy,
  Sell,
}

export enum OrderTimeInForce {
  GTC,
  GTX,
  IOC,
  FOK,
}

export enum OrderType {
  Market,
  Limit,
  StopLossMarket,
  StopLossLimit,
  TakeProfitMarket,
  TakeProfitLimit,
  TrailingStop,
}

export enum OrderTriggerType {
  Last,
  Index,
}

export interface IndexPrice {
  baseAssetSymbol: string;
  timestampInMs: number;
  price: string; // Decimal string
  signature: string;
}

export interface Order {
  nonce: string;
  wallet: string;
  market: string;
  type: OrderType;
  side: OrderSide;
  quantity: string;
  price: string;
  triggerPrice?: string;
  triggerType?: OrderTriggerType;
  callbackRate?: string;
  conditionalOrderId?: string;
  isReduceOnly?: boolean;
  timeInForce?: OrderTimeInForce;
  selfTradePrevention?: OrderSelfTradePrevention;
  isLiquidationAcquisitionOnly?: boolean;
  delegatedPublicKey?: string;
  clientOrderId?: string;
}

export interface DelegatedKeyAuthorization {
  nonce: string;
  delegatedPublicKey: string;
  signature: string;
}

export interface Trade {
  baseAssetSymbol: string;
  baseQuantity: string;
  quoteQuantity: string;
  makerFeeQuantity: string;
  takerFeeQuantity: string;
  price: string; // Decimal string
  makerSide: OrderSide;
}

export interface Transfer {
  nonce: string;
  sourceWallet: string;
  destinationWallet: string;
  quantity: string; // Decimal string
}

export interface Withdrawal {
  nonce: string;
  wallet: string;
  quantity: string; // Decimal string
  maximumGasFee: string; // Decimal string
  bridgeAdapter: string;
  bridgeAdapterPayload: string;
}

export const hardhatChainId = 31337;

export const compareBaseAssetSymbols = (a: string, b: string): number =>
  Buffer.compare(
    ethers.getBytes(ethers.solidityPackedKeccak256(['string'], [a])),
    ethers.getBytes(ethers.solidityPackedKeccak256(['string'], [b])),
  );

export const decimalToAssetUnits = (
  decimal: string,
  decimals: number,
): string => pipsToAssetUnits(decimalToPips(decimal), decimals);

export const delegatedKeyAuthorizationMessage =
  'Sign this free message to prove you control this wallet';

/**
 * Convert decimal quantity string to integer pips as expected by contract structs. Truncates
 * anything beyond 8 decimals
 */
export const decimalToPips = (decimal: string): string =>
  new BigNumber(decimal)
    .shiftedBy(8)
    .integerValue(BigNumber.ROUND_DOWN)
    .toFixed(0);

export const getDomainSeparator = (
  contractAddress: string,
  chainId: number,
) => {
  return {
    name: 'IDEX',
    version: `${signatureHashVersion}`,
    chainId,
    verifyingContract: contractAddress,
  };
};

export const getDelegatedKeyAuthorizationSignatureTypedData = (
  delegatedKeyAuthorization: Omit<DelegatedKeyAuthorization, 'signature'>,
  contractAddress: string,
  chainId = hardhatChainId,
): Parameters<ethers.JsonRpcSigner['signTypedData']> => {
  return [
    getDomainSeparator(contractAddress, chainId),
    {
      DelegatedKeyAuthorization: [
        { name: 'nonce', type: 'uint128' },
        { name: 'delegatedPublicKey', type: 'address' },
        { name: 'message', type: 'string' },
      ],
    },
    {
      nonce: uuidToUint128(delegatedKeyAuthorization.nonce),
      delegatedPublicKey: delegatedKeyAuthorization.delegatedPublicKey,
      message: delegatedKeyAuthorizationMessage,
    },
  ];
};

export const getIndexPriceSignatureTypedData = (
  indexPrice: Omit<IndexPrice, 'signature'>,
  quoteAssetSymbol: string,
  contractAddress: string,
  chainId = hardhatChainId,
): Parameters<ethers.JsonRpcSigner['signTypedData']> => {
  return [
    getDomainSeparator(contractAddress, chainId),
    {
      IndexPrice: [
        { name: 'baseAssetSymbol', type: 'string' },
        { name: 'quoteAssetSymbol', type: 'string' },
        { name: 'timestampInMs', type: 'uint64' },
        { name: 'price', type: 'string' },
      ],
    },
    {
      baseAssetSymbol: indexPrice.baseAssetSymbol,
      quoteAssetSymbol,
      timestampInMs: indexPrice.timestampInMs,
      price: indexPrice.price,
    },
  ];
};

export const getOrderSignatureTypedData = (
  order: Order,
  contractAddress: string,
  chainId = hardhatChainId,
): Parameters<ethers.JsonRpcSigner['signTypedData']> => {
  const emptyPipString = '0.00000000';

  return [
    getDomainSeparator(contractAddress, chainId),
    {
      Order: [
        { name: 'nonce', type: 'uint128' },
        { name: 'wallet', type: 'address' },
        { name: 'marketSymbol', type: 'string' },
        { name: 'orderType', type: 'uint8' },
        { name: 'orderSide', type: 'uint8' },
        { name: 'quantity', type: 'string' },
        { name: 'limitPrice', type: 'string' },
        { name: 'triggerPrice', type: 'string' },
        { name: 'triggerType', type: 'uint8' },
        { name: 'callbackRate', type: 'string' },
        { name: 'conditionalOrderId', type: 'uint128' },
        { name: 'isReduceOnly', type: 'bool' },
        { name: 'timeInForce', type: 'uint8' },
        { name: 'selfTradePrevention', type: 'uint8' },
        { name: 'isLiquidationAcquisitionOnly', type: 'bool' },
        { name: 'delegatedPublicKey', type: 'address' },
        { name: 'clientOrderId', type: 'string' },
      ],
    },
    {
      nonce: uuidToUint128(order.nonce),
      wallet: order.wallet,
      marketSymbol: order.market,
      orderType: order.type,
      orderSide: order.side,
      quantity: order.quantity,
      limitPrice: order.price || emptyPipString,
      triggerPrice: order.triggerPrice || emptyPipString,
      triggerType: order.triggerType || 0,
      callbackRate: order.callbackRate || emptyPipString,
      conditionalOrderId: order.conditionalOrderId
        ? uuidToUint128(order.conditionalOrderId)
        : '0',
      isReduceOnly: !!order.isReduceOnly,
      timeInForce: order.timeInForce || 0,
      selfTradePrevention: order.selfTradePrevention || 0,
      isLiquidationAcquisitionOnly: !!order.isLiquidationAcquisitionOnly,
      delegatedPublicKey: order.delegatedPublicKey || ethers.ZeroAddress,
      clientOrderId: order.clientOrderId || '',
    },
  ];
};

export const getTransferSignatureTypedData = (
  transfer: Transfer,
  contractAddress: string,
  chainId = hardhatChainId,
): Parameters<ethers.JsonRpcSigner['signTypedData']> => {
  return [
    getDomainSeparator(contractAddress, chainId),
    {
      Transfer: [
        { name: 'nonce', type: 'uint128' },
        { name: 'sourceWallet', type: 'address' },
        { name: 'destinationWallet', type: 'address' },
        { name: 'quantity', type: 'string' },
      ],
    },
    {
      nonce: uuidToUint128(transfer.nonce),
      sourceWallet: transfer.sourceWallet,
      destinationWallet: transfer.destinationWallet,
      quantity: transfer.quantity,
    },
  ];
};

export const getWithdrawalSignatureTypedData = (
  withdrawal: Withdrawal,
  contractAddress: string,
  chainId = hardhatChainId,
): Parameters<ethers.JsonRpcSigner['signTypedData']> => {
  return [
    getDomainSeparator(contractAddress, chainId),
    {
      Withdrawal: [
        { name: 'nonce', type: 'uint128' },
        { name: 'wallet', type: 'address' },
        { name: 'quantity', type: 'string' },
        { name: 'maximumGasFee', type: 'string' },
        { name: 'bridgeAdapter', type: 'address' },
        { name: 'bridgeAdapterPayload', type: 'bytes' },
      ],
    },
    {
      nonce: uuidToUint128(withdrawal.nonce),
      wallet: withdrawal.wallet,
      quantity: withdrawal.quantity,
      maximumGasFee: withdrawal.maximumGasFee,
      bridgeAdapter: withdrawal.bridgeAdapter,
      bridgeAdapterPayload: withdrawal.bridgeAdapterPayload,
    },
  ];
};

export const getPublishFundingMutiplierArguments = (
  baseAssetSymbol: string,
  fundingRate: string,
): [string, string] => {
  return [baseAssetSymbol, decimalToPips(fundingRate)];
};

export const getExecuteTradeArguments = (
  buyOrder: Order,
  buyWalletSignature: string,
  sellOrder: Order,
  sellWalletSignature: string,
  trade: Trade,
  buyDelegatedKeyAuthorization?: DelegatedKeyAuthorization,
  sellDelegatedKeyAuthorization?: DelegatedKeyAuthorization,
): [ExecuteTradeArgumentsStruct] => {
  return [
    {
      buy: orderToArgumentStruct(
        buyOrder,
        buyWalletSignature,
        buyDelegatedKeyAuthorization,
      ),
      sell: orderToArgumentStruct(
        sellOrder,
        sellWalletSignature,
        sellDelegatedKeyAuthorization,
      ),
      trade: tradeToArgumentStruct(trade, buyOrder),
    },
  ];
};

export const getTransferArguments = (
  transfer: Transfer,
  gasFee: string,
  walletSignature: string,
): [TransferStruct] => {
  return [
    {
      nonce: uuidToHexString(transfer.nonce),
      sourceWallet: transfer.sourceWallet,
      destinationWallet: transfer.destinationWallet,
      grossQuantity: decimalToPips(transfer.quantity),
      gasFee: decimalToPips(gasFee),
      walletSignature,
    },
  ];
};

export const getWithdrawArguments = (
  withdrawal: Withdrawal,
  gasFee: string,
  walletSignature: string,
): [WithdrawalStruct] => {
  return [
    {
      nonce: uuidToHexString(withdrawal.nonce),
      wallet: withdrawal.wallet,
      grossQuantity: decimalToPips(withdrawal.quantity),
      maximumGasFee: decimalToPips(withdrawal.maximumGasFee),
      bridgeAdapter: withdrawal.bridgeAdapter,
      bridgeAdapterPayload: withdrawal.bridgeAdapterPayload,
      gasFee: decimalToPips(gasFee),
      walletSignature,
    },
  ];
};

export const indexPriceToArgumentStruct = (
  indexPriceAdapter: string,
  indexPrice: IndexPrice,
): IndexPricePayloadStruct => {
  return {
    indexPriceAdapter,
<<<<<<< HEAD
    payload: ethers.AbiCoder.defaultAbiCoder().encode(
      ['tuple(string,uint64,uint64)', 'bytes'],
=======
    payload: indexPriceToArgumentPayload(indexPrice),
  };
};

export const indexPriceToArgumentPayload = (indexPrice: IndexPrice): string => {
  return ethers.utils.defaultAbiCoder.encode(
    ['tuple(string,uint64,uint64)', 'bytes'],
    [
>>>>>>> 10532c50
      [
        indexPrice.baseAssetSymbol,
        indexPrice.timestampInMs,
        decimalToPips(indexPrice.price),
      ],
      indexPrice.signature,
    ],
  );
};

/**
 * Convert pips to native token quantity, taking the nunmber of decimals into account
 */
export const pipsToAssetUnits = (pips: string, decimals: number): string =>
  new BigNumber(pips)
    .shiftedBy(decimals - 8) // This is still correct when decimals < 8
    .integerValue(BigNumber.ROUND_DOWN)
    .toFixed(0);

export const uuidToHexString = (uuid: string): string =>
  `0x${uuid.replace(/-/g, '')}`;

const orderToArgumentStruct = (
  o: Order,
  walletSignature: string,
  delegatedKeyAuthorization?: DelegatedKeyAuthorization,
) => {
  const emptyPipString = '0.00000000';

  return {
    nonce: uuidToHexString(o.nonce),
    wallet: o.wallet,
    orderType: o.type,
    side: o.side,
    quantity: decimalToPips(o.quantity),
    limitPrice: decimalToPips(o.price || emptyPipString),
    triggerPrice: decimalToPips(o.triggerPrice || emptyPipString),
    triggerType: o.triggerType || 0,
    callbackRate: decimalToPips(o.callbackRate || emptyPipString),
    conditionalOrderId: o.conditionalOrderId || 0,
    clientOrderId: o.clientOrderId || '',
    isReduceOnly: !!o.isReduceOnly,
    timeInForce: o.timeInForce || 0,
    selfTradePrevention: o.selfTradePrevention || 0,
    isLiquidationAcquisitionOnly: !!o.isLiquidationAcquisitionOnly,
    walletSignature,
    isSignedByDelegatedKey: !!delegatedKeyAuthorization,
    delegatedKeyAuthorization: delegatedKeyAuthorization
      ? {
          nonce: uuidToHexString(delegatedKeyAuthorization.nonce),
          delegatedPublicKey: delegatedKeyAuthorization.delegatedPublicKey,
          signature: delegatedKeyAuthorization.signature,
        }
      : {
          nonce: 0,
          delegatedPublicKey: ethers.ZeroAddress,
          signature: '0x',
        },
  };
};

const tradeToArgumentStruct = (t: Trade, order: Order) => {
  return {
    baseAssetSymbol: order.market.split('-')[0],
    quoteAssetSymbol: order.market.split('-')[1],
    baseQuantity: decimalToPips(t.baseQuantity),
    quoteQuantity: decimalToPips(t.quoteQuantity),
    makerFeeQuantity: decimalToPips(t.makerFeeQuantity),
    takerFeeQuantity: decimalToPips(t.takerFeeQuantity),
    price: decimalToPips(t.price),
    makerSide: t.makerSide,
  };
};

const uuidToUint128 = (uuid: string): BigInt =>
  BigInt.asUintN(128, BigInt(uuidToHexString(uuid)));<|MERGE_RESOLUTION|>--- conflicted
+++ resolved
@@ -417,19 +417,14 @@
 ): IndexPricePayloadStruct => {
   return {
     indexPriceAdapter,
-<<<<<<< HEAD
-    payload: ethers.AbiCoder.defaultAbiCoder().encode(
-      ['tuple(string,uint64,uint64)', 'bytes'],
-=======
     payload: indexPriceToArgumentPayload(indexPrice),
   };
 };
 
 export const indexPriceToArgumentPayload = (indexPrice: IndexPrice): string => {
-  return ethers.utils.defaultAbiCoder.encode(
+  return ethers.AbiCoder.defaultAbiCoder().encode(
     ['tuple(string,uint64,uint64)', 'bytes'],
     [
->>>>>>> 10532c50
       [
         indexPrice.baseAssetSymbol,
         indexPrice.timestampInMs,
